import React, { useEffect, useState } from 'react';
import { NavigationContainer } from '@react-navigation/native';
import { StatusBar } from 'expo-status-bar';
import { SafeAreaProvider } from 'react-native-safe-area-context';
import { View, Text, StyleSheet, ActivityIndicator } from 'react-native';
import { Ionicons } from '@expo/vector-icons';
import { AuthProvider, useAuth } from './GQCarsDriverApp/contexts/AuthContext';
import AuthStack from './GQCarsDriverApp/navigation/AuthStack';
import TabNavigator from './GQCarsDriverApp/navigation/TabNavigator';
import DocumentVerificationScreen from './GQCarsDriverApp/screens/auth/DocumentVerificationScreen';
import { colors, spacing, typography } from './GQCarsDriverApp/shared/theme';
import './firebase'; // Initialize Firebase

<<<<<<< HEAD
// Initialize Firebase - NOW ACTIVE with real credentials!
import './firebase/config';

=======
// Main App Component with Authentication Logic
const AppContent = () => {
  const { 
    isAuthenticated, 
    isLoading, 
    user, 
    driverProfile,
    isVerifiedDriver,
    hasPendingVerification,
    hasRequiredDocuments
  } = useAuth();

  // Show loading screen while checking authentication
  if (isLoading) {
    return (
      <View style={styles.loadingContainer}>
        <View style={styles.logoContainer}>
          <Ionicons name="car-outline" size={48} color={colors.primary} />
          <Text style={styles.logoText}>GQCars</Text>
        </View>
        <ActivityIndicator size="large" color={colors.primary} style={styles.loadingSpinner} />
        <Text style={styles.loadingText}>Loading...</Text>
      </View>
    );
  }

  // Show authentication stack if not authenticated
  if (!isAuthenticated) {
    return <AuthStack />;
  }

  // If authenticated but no driver profile, show document verification
  if (!driverProfile) {
    return <DocumentVerificationScreen />;
  }

  // If authenticated but documents not uploaded, show document verification
  if (!hasRequiredDocuments()) {
    return <DocumentVerificationScreen />;
  }

  // Show main app for verified or pending drivers
  return <TabNavigator />;
};

// Root App Component
>>>>>>> 16288010
export default function App() {
  const [firebaseInitialized, setFirebaseInitialized] = useState(false);
  const [initializationError, setInitializationError] = useState(null);

  useEffect(() => {
    // Firebase is initialized on import, but we can add additional setup here
    try {
      // You could add any app-specific Firebase initialization here
      setFirebaseInitialized(true);
      console.log('GQCars Driver App initialized with Firebase');
    } catch (error) {
      console.error('Error during app initialization:', error);
      setInitializationError(error.message);
    }
  }, []);

  if (initializationError) {
    return (
      <SafeAreaProvider>
        <View style={styles.errorContainer}>
          <View style={styles.errorIcon}>
            <Ionicons name="alert-circle-outline" size={64} color={colors.danger} />
          </View>
          <Text style={styles.errorTitle}>Initialization Error</Text>
          <Text style={styles.errorMessage}>
            Failed to initialize the app: {initializationError}
          </Text>
          <Text style={styles.errorSubtext}>
            Please check your network connection and Firebase configuration.
          </Text>
        </View>
      </SafeAreaProvider>
    );
  }

  if (!firebaseInitialized) {
    return (
      <SafeAreaProvider>
        <View style={styles.loadingContainer}>
          <View style={styles.logoContainer}>
            <Ionicons name="car-outline" size={48} color={colors.primary} />
            <Text style={styles.logoText}>GQCars</Text>
          </View>
          <ActivityIndicator size="large" color={colors.primary} style={styles.loadingSpinner} />
          <Text style={styles.loadingText}>Initializing GQCars Driver...</Text>
        </View>
      </SafeAreaProvider>
    );
  }

  return (
    <SafeAreaProvider>
      <AuthProvider>
        <NavigationContainer>
          <StatusBar style="auto" />
          <AppContent />
        </NavigationContainer>
      </AuthProvider>
    </SafeAreaProvider>
  );
}

const styles = StyleSheet.create({
  loadingContainer: {
    flex: 1,
    justifyContent: 'center',
    alignItems: 'center',
    backgroundColor: colors.background,
    paddingHorizontal: spacing.lg,
  },
  logoContainer: {
    alignItems: 'center',
    marginBottom: spacing.xl,
  },
  logoText: {
    fontSize: 28,
    fontWeight: typography.weights.bold,
    color: colors.text.primary,
    marginTop: spacing.sm,
  },
  loadingSpinner: {
    marginVertical: spacing.lg,
  },
  loadingText: {
    fontSize: typography.sizes.md,
    color: colors.text.secondary,
    fontWeight: typography.weights.medium,
  },
  errorContainer: {
    flex: 1,
    justifyContent: 'center',
    alignItems: 'center',
    backgroundColor: colors.background,
    paddingHorizontal: spacing.lg,
  },
  errorIcon: {
    marginBottom: spacing.lg,
  },
  errorTitle: {
    fontSize: 24,
    fontWeight: typography.weights.bold,
    color: colors.danger,
    marginBottom: spacing.md,
    textAlign: 'center',
  },
  errorMessage: {
    fontSize: typography.sizes.md,
    color: colors.text.secondary,
    textAlign: 'center',
    marginBottom: spacing.md,
    lineHeight: 20,
  },
  errorSubtext: {
    fontSize: typography.sizes.sm,
    color: colors.text.tertiary,
    textAlign: 'center',
    lineHeight: 18,
  },
});<|MERGE_RESOLUTION|>--- conflicted
+++ resolved
@@ -9,13 +9,10 @@
 import TabNavigator from './GQCarsDriverApp/navigation/TabNavigator';
 import DocumentVerificationScreen from './GQCarsDriverApp/screens/auth/DocumentVerificationScreen';
 import { colors, spacing, typography } from './GQCarsDriverApp/shared/theme';
-import './firebase'; // Initialize Firebase
 
-<<<<<<< HEAD
-// Initialize Firebase - NOW ACTIVE with real credentials!
+// Initialize Firebase with real credentials - NOW ACTIVE!
 import './firebase/config';
 
-=======
 // Main App Component with Authentication Logic
 const AppContent = () => {
   const { 
@@ -62,7 +59,6 @@
 };
 
 // Root App Component
->>>>>>> 16288010
 export default function App() {
   const [firebaseInitialized, setFirebaseInitialized] = useState(false);
   const [initializationError, setInitializationError] = useState(null);
